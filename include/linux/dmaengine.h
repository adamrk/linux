--- conflicted
+++ resolved
@@ -1049,11 +1049,7 @@
 }
 static inline enum dma_status dma_sync_wait(struct dma_chan *chan, dma_cookie_t cookie)
 {
-<<<<<<< HEAD
-	return DMA_SUCCESS;
-=======
 	return DMA_COMPLETE;
->>>>>>> d8ec26d7
 }
 static inline enum dma_status dma_wait_for_async_tx(struct dma_async_tx_descriptor *tx)
 {
