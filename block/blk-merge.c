--- conflicted
+++ resolved
@@ -318,12 +318,7 @@
 	 * iopoll in direct IO routine. Given performance gain of iopoll for
 	 * big IO can be trival, disable iopoll when split needed.
 	 */
-<<<<<<< HEAD
-	bio_clear_hipri(bio);
-
-=======
 	bio_clear_polled(bio);
->>>>>>> df0cc57e
 	return bio_split(bio, sectors, GFP_NOIO, bs);
 }
 
