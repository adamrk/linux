// SPDX-License-Identifier: GPL-2.0-only
/**************************************************************************
 * Copyright (c) 2007-2011, Intel Corporation.
 * All Rights Reserved.
 * Copyright (c) 2008, Tungsten Graphics, Inc. Cedar Park, TX., USA.
 * All Rights Reserved.
 *
 **************************************************************************/

#include <linux/cpu.h>
#include <linux/module.h>
#include <linux/notifier.h>
#include <linux/pm_runtime.h>
#include <linux/spinlock.h>
#include <linux/delay.h>

#include <asm/set_memory.h>

#include <acpi/video.h>

#include <drm/drm.h>
#include <drm/drm_drv.h>
#include <drm/drm_fb_helper.h>
#include <drm/drm_file.h>
#include <drm/drm_ioctl.h>
#include <drm/drm_irq.h>
#include <drm/drm_pciids.h>
#include <drm/drm_vblank.h>

#include "framebuffer.h"
#include "intel_bios.h"
#include "mid_bios.h"
#include "power.h"
#include "psb_drv.h"
#include "psb_intel_reg.h"
#include "psb_reg.h"

static const struct drm_driver driver;
static int psb_pci_probe(struct pci_dev *pdev, const struct pci_device_id *ent);

/*
 * The table below contains a mapping of the PCI vendor ID and the PCI Device ID
 * to the different groups of PowerVR 5-series chip designs
 *
 * 0x8086 = Intel Corporation
 *
 * PowerVR SGX535    - Poulsbo    - Intel GMA 500, Intel Atom Z5xx
 * PowerVR SGX535    - Moorestown - Intel GMA 600
 * PowerVR SGX535    - Oaktrail   - Intel GMA 600, Intel Atom Z6xx, E6xx
 * PowerVR SGX545    - Cedartrail - Intel GMA 3600, Intel Atom D2500, N2600
 * PowerVR SGX545    - Cedartrail - Intel GMA 3650, Intel Atom D2550, D2700,
 *                                  N2800
 */
static const struct pci_device_id pciidlist[] = {
	/* Poulsbo */
	{ 0x8086, 0x8108, PCI_ANY_ID, PCI_ANY_ID, 0, 0, (long) &psb_chip_ops },
	{ 0x8086, 0x8109, PCI_ANY_ID, PCI_ANY_ID, 0, 0, (long) &psb_chip_ops },
	/* Oak Trail */
	{ 0x8086, 0x4100, PCI_ANY_ID, PCI_ANY_ID, 0, 0, (long) &oaktrail_chip_ops },
	{ 0x8086, 0x4101, PCI_ANY_ID, PCI_ANY_ID, 0, 0, (long) &oaktrail_chip_ops },
	{ 0x8086, 0x4102, PCI_ANY_ID, PCI_ANY_ID, 0, 0, (long) &oaktrail_chip_ops },
	{ 0x8086, 0x4103, PCI_ANY_ID, PCI_ANY_ID, 0, 0, (long) &oaktrail_chip_ops },
	{ 0x8086, 0x4104, PCI_ANY_ID, PCI_ANY_ID, 0, 0, (long) &oaktrail_chip_ops },
	{ 0x8086, 0x4105, PCI_ANY_ID, PCI_ANY_ID, 0, 0, (long) &oaktrail_chip_ops },
	{ 0x8086, 0x4106, PCI_ANY_ID, PCI_ANY_ID, 0, 0, (long) &oaktrail_chip_ops },
	{ 0x8086, 0x4107, PCI_ANY_ID, PCI_ANY_ID, 0, 0, (long) &oaktrail_chip_ops },
	{ 0x8086, 0x4108, PCI_ANY_ID, PCI_ANY_ID, 0, 0, (long) &oaktrail_chip_ops },
<<<<<<< HEAD
#endif
	/* Cedartrail */
=======
	/* Cedar Trail */
>>>>>>> 762949bb
	{ 0x8086, 0x0be0, PCI_ANY_ID, PCI_ANY_ID, 0, 0, (long) &cdv_chip_ops },
	{ 0x8086, 0x0be1, PCI_ANY_ID, PCI_ANY_ID, 0, 0, (long) &cdv_chip_ops },
	{ 0x8086, 0x0be2, PCI_ANY_ID, PCI_ANY_ID, 0, 0, (long) &cdv_chip_ops },
	{ 0x8086, 0x0be3, PCI_ANY_ID, PCI_ANY_ID, 0, 0, (long) &cdv_chip_ops },
	{ 0x8086, 0x0be4, PCI_ANY_ID, PCI_ANY_ID, 0, 0, (long) &cdv_chip_ops },
	{ 0x8086, 0x0be5, PCI_ANY_ID, PCI_ANY_ID, 0, 0, (long) &cdv_chip_ops },
	{ 0x8086, 0x0be6, PCI_ANY_ID, PCI_ANY_ID, 0, 0, (long) &cdv_chip_ops },
	{ 0x8086, 0x0be7, PCI_ANY_ID, PCI_ANY_ID, 0, 0, (long) &cdv_chip_ops },
	{ 0x8086, 0x0be8, PCI_ANY_ID, PCI_ANY_ID, 0, 0, (long) &cdv_chip_ops },
	{ 0x8086, 0x0be9, PCI_ANY_ID, PCI_ANY_ID, 0, 0, (long) &cdv_chip_ops },
	{ 0x8086, 0x0bea, PCI_ANY_ID, PCI_ANY_ID, 0, 0, (long) &cdv_chip_ops },
	{ 0x8086, 0x0beb, PCI_ANY_ID, PCI_ANY_ID, 0, 0, (long) &cdv_chip_ops },
	{ 0x8086, 0x0bec, PCI_ANY_ID, PCI_ANY_ID, 0, 0, (long) &cdv_chip_ops },
	{ 0x8086, 0x0bed, PCI_ANY_ID, PCI_ANY_ID, 0, 0, (long) &cdv_chip_ops },
	{ 0x8086, 0x0bee, PCI_ANY_ID, PCI_ANY_ID, 0, 0, (long) &cdv_chip_ops },
	{ 0x8086, 0x0bef, PCI_ANY_ID, PCI_ANY_ID, 0, 0, (long) &cdv_chip_ops },
	{ 0, }
};
MODULE_DEVICE_TABLE(pci, pciidlist);

/*
 * Standard IOCTLs.
 */
static const struct drm_ioctl_desc psb_ioctls[] = {
};

/**
 *	psb_spank		-	reset the 2D engine
 *	@dev_priv: our PSB DRM device
 *
 *	Soft reset the graphics engine and then reload the necessary registers.
 */
void psb_spank(struct drm_psb_private *dev_priv)
{
	PSB_WSGX32(_PSB_CS_RESET_BIF_RESET | _PSB_CS_RESET_DPM_RESET |
		_PSB_CS_RESET_TA_RESET | _PSB_CS_RESET_USE_RESET |
		_PSB_CS_RESET_ISP_RESET | _PSB_CS_RESET_TSP_RESET |
		_PSB_CS_RESET_TWOD_RESET, PSB_CR_SOFT_RESET);
	PSB_RSGX32(PSB_CR_SOFT_RESET);

	msleep(1);

	PSB_WSGX32(0, PSB_CR_SOFT_RESET);
	wmb();
	PSB_WSGX32(PSB_RSGX32(PSB_CR_BIF_CTRL) | _PSB_CB_CTRL_CLEAR_FAULT,
		   PSB_CR_BIF_CTRL);
	wmb();
	(void) PSB_RSGX32(PSB_CR_BIF_CTRL);

	msleep(1);
	PSB_WSGX32(PSB_RSGX32(PSB_CR_BIF_CTRL) & ~_PSB_CB_CTRL_CLEAR_FAULT,
		   PSB_CR_BIF_CTRL);
	(void) PSB_RSGX32(PSB_CR_BIF_CTRL);
	PSB_WSGX32(dev_priv->gtt.gatt_start, PSB_CR_BIF_TWOD_REQ_BASE);
}

static int psb_do_init(struct drm_device *dev)
{
	struct drm_psb_private *dev_priv = dev->dev_private;
	struct psb_gtt *pg = &dev_priv->gtt;

	uint32_t stolen_gtt;

	if (pg->mmu_gatt_start & 0x0FFFFFFF) {
		dev_err(dev->dev, "Gatt must be 256M aligned. This is a bug.\n");
		return -EINVAL;
	}

	stolen_gtt = (pg->stolen_size >> PAGE_SHIFT) * 4;
	stolen_gtt = (stolen_gtt + PAGE_SIZE - 1) >> PAGE_SHIFT;
	stolen_gtt = (stolen_gtt < pg->gtt_pages) ? stolen_gtt : pg->gtt_pages;

	dev_priv->gatt_free_offset = pg->mmu_gatt_start +
	    (stolen_gtt << PAGE_SHIFT) * 1024;

	spin_lock_init(&dev_priv->irqmask_lock);

	PSB_WSGX32(0x00000000, PSB_CR_BIF_BANK0);
	PSB_WSGX32(0x00000000, PSB_CR_BIF_BANK1);
	PSB_RSGX32(PSB_CR_BIF_BANK1);

	/* Do not bypass any MMU access, let them pagefault instead */
	PSB_WSGX32((PSB_RSGX32(PSB_CR_BIF_CTRL) & ~_PSB_MMU_ER_MASK),
		   PSB_CR_BIF_CTRL);
	PSB_RSGX32(PSB_CR_BIF_CTRL);

	psb_spank(dev_priv);

	/* mmu_gatt ?? */
	PSB_WSGX32(pg->gatt_start, PSB_CR_BIF_TWOD_REQ_BASE);
	PSB_RSGX32(PSB_CR_BIF_TWOD_REQ_BASE); /* Post */

	return 0;
}

static void psb_driver_unload(struct drm_device *dev)
{
	struct drm_psb_private *dev_priv = dev->dev_private;

	/* TODO: Kill vblank etc here */

	if (dev_priv) {
		if (dev_priv->backlight_device)
			gma_backlight_exit(dev);
		psb_modeset_cleanup(dev);

		if (dev_priv->ops->chip_teardown)
			dev_priv->ops->chip_teardown(dev);

		psb_intel_opregion_fini(dev);

		if (dev_priv->pf_pd) {
			psb_mmu_free_pagedir(dev_priv->pf_pd);
			dev_priv->pf_pd = NULL;
		}
		if (dev_priv->mmu) {
			struct psb_gtt *pg = &dev_priv->gtt;

			down_read(&pg->sem);
			psb_mmu_remove_pfn_sequence(
				psb_mmu_get_default_pd
				(dev_priv->mmu),
				pg->mmu_gatt_start,
				dev_priv->vram_stolen_size >> PAGE_SHIFT);
			up_read(&pg->sem);
			psb_mmu_driver_takedown(dev_priv->mmu);
			dev_priv->mmu = NULL;
		}
		psb_gtt_takedown(dev);
		if (dev_priv->scratch_page) {
			set_pages_wb(dev_priv->scratch_page, 1);
			__free_page(dev_priv->scratch_page);
			dev_priv->scratch_page = NULL;
		}
		if (dev_priv->vdc_reg) {
			iounmap(dev_priv->vdc_reg);
			dev_priv->vdc_reg = NULL;
		}
		if (dev_priv->sgx_reg) {
			iounmap(dev_priv->sgx_reg);
			dev_priv->sgx_reg = NULL;
		}
		if (dev_priv->aux_reg) {
			iounmap(dev_priv->aux_reg);
			dev_priv->aux_reg = NULL;
		}
		pci_dev_put(dev_priv->aux_pdev);
		pci_dev_put(dev_priv->lpc_pdev);

		/* Destroy VBT data */
		psb_intel_destroy_bios(dev);

		kfree(dev_priv);
		dev->dev_private = NULL;
	}
	gma_power_uninit(dev);
}

static int psb_driver_load(struct drm_device *dev, unsigned long flags)
{
	struct pci_dev *pdev = to_pci_dev(dev->dev);
	struct drm_psb_private *dev_priv;
	unsigned long resource_start, resource_len;
	unsigned long irqflags;
	int ret = -ENOMEM;
	struct drm_connector *connector;
	struct gma_encoder *gma_encoder;
	struct psb_gtt *pg;

	/* allocating and initializing driver private data */
	dev_priv = kzalloc(sizeof(*dev_priv), GFP_KERNEL);
	if (dev_priv == NULL)
		return -ENOMEM;

	dev_priv->ops = (struct psb_ops *)flags;
	dev_priv->dev = dev;
	dev->dev_private = (void *) dev_priv;

	pg = &dev_priv->gtt;

	pci_set_master(pdev);

	dev_priv->num_pipe = dev_priv->ops->pipes;

	resource_start = pci_resource_start(pdev, PSB_MMIO_RESOURCE);

	dev_priv->vdc_reg =
	    ioremap(resource_start + PSB_VDC_OFFSET, PSB_VDC_SIZE);
	if (!dev_priv->vdc_reg)
		goto out_err;

	dev_priv->sgx_reg = ioremap(resource_start + dev_priv->ops->sgx_offset,
							PSB_SGX_SIZE);
	if (!dev_priv->sgx_reg)
		goto out_err;

	if (IS_MRST(dev)) {
		int domain = pci_domain_nr(pdev->bus);

		dev_priv->aux_pdev =
			pci_get_domain_bus_and_slot(domain, 0,
						    PCI_DEVFN(3, 0));

		if (dev_priv->aux_pdev) {
			resource_start = pci_resource_start(dev_priv->aux_pdev,
							    PSB_AUX_RESOURCE);
			resource_len = pci_resource_len(dev_priv->aux_pdev,
							PSB_AUX_RESOURCE);
			dev_priv->aux_reg = ioremap(resource_start,
							    resource_len);
			if (!dev_priv->aux_reg)
				goto out_err;

			DRM_DEBUG_KMS("Found aux vdc");
		} else {
			/* Couldn't find the aux vdc so map to primary vdc */
			dev_priv->aux_reg = dev_priv->vdc_reg;
			DRM_DEBUG_KMS("Couldn't find aux pci device");
		}
		dev_priv->gmbus_reg = dev_priv->aux_reg;

		dev_priv->lpc_pdev =
			pci_get_domain_bus_and_slot(domain, 0,
						    PCI_DEVFN(31, 0));
		if (dev_priv->lpc_pdev) {
			pci_read_config_word(dev_priv->lpc_pdev, PSB_LPC_GBA,
				&dev_priv->lpc_gpio_base);
			pci_write_config_dword(dev_priv->lpc_pdev, PSB_LPC_GBA,
				(u32)dev_priv->lpc_gpio_base | (1L<<31));
			pci_read_config_word(dev_priv->lpc_pdev, PSB_LPC_GBA,
				&dev_priv->lpc_gpio_base);
			dev_priv->lpc_gpio_base &= 0xffc0;
			if (dev_priv->lpc_gpio_base)
				DRM_DEBUG_KMS("Found LPC GPIO at 0x%04x\n",
						dev_priv->lpc_gpio_base);
			else {
				pci_dev_put(dev_priv->lpc_pdev);
				dev_priv->lpc_pdev = NULL;
			}
		}
	} else {
		dev_priv->gmbus_reg = dev_priv->vdc_reg;
	}

	psb_intel_opregion_setup(dev);

	ret = dev_priv->ops->chip_setup(dev);
	if (ret)
		goto out_err;

	/* Init OSPM support */
	gma_power_init(dev);

	ret = -ENOMEM;

	dev_priv->scratch_page = alloc_page(GFP_DMA32 | __GFP_ZERO);
	if (!dev_priv->scratch_page)
		goto out_err;

	set_pages_uc(dev_priv->scratch_page, 1);

	ret = psb_gtt_init(dev, 0);
	if (ret)
		goto out_err;

	ret = -ENOMEM;

	dev_priv->mmu = psb_mmu_driver_init(dev, 1, 0, 0);
	if (!dev_priv->mmu)
		goto out_err;

	dev_priv->pf_pd = psb_mmu_alloc_pd(dev_priv->mmu, 1, 0);
	if (!dev_priv->pf_pd)
		goto out_err;

	ret = psb_do_init(dev);
	if (ret)
		return ret;

	/* Add stolen memory to SGX MMU */
	down_read(&pg->sem);
	ret = psb_mmu_insert_pfn_sequence(psb_mmu_get_default_pd(dev_priv->mmu),
					  dev_priv->stolen_base >> PAGE_SHIFT,
					  pg->gatt_start,
					  pg->stolen_size >> PAGE_SHIFT, 0);
	up_read(&pg->sem);

	psb_mmu_set_pd_context(psb_mmu_get_default_pd(dev_priv->mmu), 0);
	psb_mmu_set_pd_context(dev_priv->pf_pd, 1);

	PSB_WSGX32(0x20000000, PSB_CR_PDS_EXEC_BASE);
	PSB_WSGX32(0x30000000, PSB_CR_BIF_3D_REQ_BASE);

	acpi_video_register();

	/* Setup vertical blanking handling */
	ret = drm_vblank_init(dev, dev_priv->num_pipe);
	if (ret)
		goto out_err;

	/*
	 * Install interrupt handlers prior to powering off SGX or else we will
	 * crash.
	 */
	dev_priv->vdc_irq_mask = 0;
	dev_priv->pipestat[0] = 0;
	dev_priv->pipestat[1] = 0;
	dev_priv->pipestat[2] = 0;
	spin_lock_irqsave(&dev_priv->irqmask_lock, irqflags);
	PSB_WVDC32(0xFFFFFFFF, PSB_HWSTAM);
	PSB_WVDC32(0x00000000, PSB_INT_ENABLE_R);
	PSB_WVDC32(0xFFFFFFFF, PSB_INT_MASK_R);
	spin_unlock_irqrestore(&dev_priv->irqmask_lock, irqflags);

	drm_irq_install(dev, pdev->irq);

	dev->max_vblank_count = 0xffffff; /* only 24 bits of frame count */

	psb_modeset_init(dev);
	psb_fbdev_init(dev);
	drm_kms_helper_poll_init(dev);

	/* Only add backlight support if we have LVDS output */
	list_for_each_entry(connector, &dev->mode_config.connector_list,
			    head) {
		gma_encoder = gma_attached_encoder(connector);

		switch (gma_encoder->type) {
		case INTEL_OUTPUT_LVDS:
		case INTEL_OUTPUT_MIPI:
			ret = gma_backlight_init(dev);
			break;
		}
	}

	if (ret)
		return ret;
	psb_intel_opregion_enable_asle(dev);
#if 0
	/* Enable runtime pm at last */
	pm_runtime_enable(dev->dev);
	pm_runtime_set_active(dev->dev);
#endif
	/* Intel drm driver load is done, continue doing pvr load */
	return 0;
out_err:
	psb_driver_unload(dev);
	return ret;
}

static inline void get_brightness(struct backlight_device *bd)
{
#ifdef CONFIG_BACKLIGHT_CLASS_DEVICE
	if (bd) {
		bd->props.brightness = bd->ops->get_brightness(bd);
		backlight_update_status(bd);
	}
#endif
}

static long psb_unlocked_ioctl(struct file *filp, unsigned int cmd,
			       unsigned long arg)
{
	struct drm_file *file_priv = filp->private_data;
	struct drm_device *dev = file_priv->minor->dev;
	struct drm_psb_private *dev_priv = dev->dev_private;
	static unsigned int runtime_allowed;

	if (runtime_allowed == 1 && dev_priv->is_lvds_on) {
		runtime_allowed++;
		pm_runtime_allow(dev->dev);
		dev_priv->rpm_enabled = 1;
	}
	return drm_ioctl(filp, cmd, arg);
	/* FIXME: do we need to wrap the other side of this */
}

static int psb_pci_probe(struct pci_dev *pdev, const struct pci_device_id *ent)
{
	struct drm_device *dev;
	int ret;

	ret = pci_enable_device(pdev);
	if (ret)
		return ret;

	dev = drm_dev_alloc(&driver, &pdev->dev);
	if (IS_ERR(dev)) {
		ret = PTR_ERR(dev);
		goto err_pci_disable_device;
	}

	pci_set_drvdata(pdev, dev);

	ret = psb_driver_load(dev, ent->driver_data);
	if (ret)
		goto err_drm_dev_put;

	ret = drm_dev_register(dev, ent->driver_data);
	if (ret)
		goto err_psb_driver_unload;

	return 0;

err_psb_driver_unload:
	psb_driver_unload(dev);
err_drm_dev_put:
	drm_dev_put(dev);
err_pci_disable_device:
	pci_disable_device(pdev);
	return ret;
}

static void psb_pci_remove(struct pci_dev *pdev)
{
	struct drm_device *dev = pci_get_drvdata(pdev);

	drm_dev_unregister(dev);
	psb_driver_unload(dev);
	drm_dev_put(dev);
}

static const struct dev_pm_ops psb_pm_ops = {
	.resume = gma_power_resume,
	.suspend = gma_power_suspend,
	.thaw = gma_power_thaw,
	.freeze = gma_power_freeze,
	.restore = gma_power_restore,
	.runtime_suspend = psb_runtime_suspend,
	.runtime_resume = psb_runtime_resume,
	.runtime_idle = psb_runtime_idle,
};

static const struct file_operations psb_gem_fops = {
	.owner = THIS_MODULE,
	.open = drm_open,
	.release = drm_release,
	.unlocked_ioctl = psb_unlocked_ioctl,
	.compat_ioctl = drm_compat_ioctl,
	.mmap = drm_gem_mmap,
	.poll = drm_poll,
	.read = drm_read,
};

static const struct drm_driver driver = {
	.driver_features = DRIVER_MODESET | DRIVER_GEM,
	.lastclose = drm_fb_helper_lastclose,

	.num_ioctls = ARRAY_SIZE(psb_ioctls),
	.irq_preinstall = psb_irq_preinstall,
	.irq_postinstall = psb_irq_postinstall,
	.irq_uninstall = psb_irq_uninstall,
	.irq_handler = psb_irq_handler,

	.dumb_create = psb_gem_dumb_create,
	.ioctls = psb_ioctls,
	.fops = &psb_gem_fops,
	.name = DRIVER_NAME,
	.desc = DRIVER_DESC,
	.date = DRIVER_DATE,
	.major = DRIVER_MAJOR,
	.minor = DRIVER_MINOR,
	.patchlevel = DRIVER_PATCHLEVEL
};

static struct pci_driver psb_pci_driver = {
	.name = DRIVER_NAME,
	.id_table = pciidlist,
	.probe = psb_pci_probe,
	.remove = psb_pci_remove,
	.driver.pm = &psb_pm_ops,
};

static int __init psb_init(void)
{
	return pci_register_driver(&psb_pci_driver);
}

static void __exit psb_exit(void)
{
	pci_unregister_driver(&psb_pci_driver);
}

late_initcall(psb_init);
module_exit(psb_exit);

MODULE_AUTHOR(DRIVER_AUTHOR);
MODULE_DESCRIPTION(DRIVER_DESC);
MODULE_LICENSE("GPL");<|MERGE_RESOLUTION|>--- conflicted
+++ resolved
@@ -65,12 +65,7 @@
 	{ 0x8086, 0x4106, PCI_ANY_ID, PCI_ANY_ID, 0, 0, (long) &oaktrail_chip_ops },
 	{ 0x8086, 0x4107, PCI_ANY_ID, PCI_ANY_ID, 0, 0, (long) &oaktrail_chip_ops },
 	{ 0x8086, 0x4108, PCI_ANY_ID, PCI_ANY_ID, 0, 0, (long) &oaktrail_chip_ops },
-<<<<<<< HEAD
-#endif
-	/* Cedartrail */
-=======
 	/* Cedar Trail */
->>>>>>> 762949bb
 	{ 0x8086, 0x0be0, PCI_ANY_ID, PCI_ANY_ID, 0, 0, (long) &cdv_chip_ops },
 	{ 0x8086, 0x0be1, PCI_ANY_ID, PCI_ANY_ID, 0, 0, (long) &cdv_chip_ops },
 	{ 0x8086, 0x0be2, PCI_ANY_ID, PCI_ANY_ID, 0, 0, (long) &cdv_chip_ops },
