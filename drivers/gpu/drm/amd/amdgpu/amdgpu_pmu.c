--- conflicted
+++ resolved
@@ -74,15 +74,9 @@
 	switch (pe->pmu_perf_type) {
 	case PERF_TYPE_AMDGPU_DF:
 		if (!(flags & PERF_EF_RELOAD))
-<<<<<<< HEAD
-			pe->adev->df.funcs->pmc_start(pe->adev, hwc->conf, 1);
-
-		pe->adev->df.funcs->pmc_start(pe->adev, hwc->conf, 0);
-=======
 			pe->adev->df.funcs->pmc_start(pe->adev, hwc->config, 1);
 
 		pe->adev->df.funcs->pmc_start(pe->adev, hwc->config, 0);
->>>>>>> 2c523b34
 		break;
 	default:
 		break;
@@ -107,11 +101,7 @@
 
 		switch (pe->pmu_perf_type) {
 		case PERF_TYPE_AMDGPU_DF:
-<<<<<<< HEAD
-			pe->adev->df.funcs->pmc_get_count(pe->adev, hwc->conf,
-=======
 			pe->adev->df.funcs->pmc_get_count(pe->adev, hwc->config,
->>>>>>> 2c523b34
 							  &count);
 			break;
 		default:
@@ -136,11 +126,7 @@
 
 	switch (pe->pmu_perf_type) {
 	case PERF_TYPE_AMDGPU_DF:
-<<<<<<< HEAD
-		pe->adev->df.funcs->pmc_stop(pe->adev, hwc->conf, 0);
-=======
 		pe->adev->df.funcs->pmc_stop(pe->adev, hwc->config, 0);
->>>>>>> 2c523b34
 		break;
 	default:
 		break;
@@ -170,12 +156,8 @@
 
 	switch (pe->pmu_perf_type) {
 	case PERF_TYPE_AMDGPU_DF:
-<<<<<<< HEAD
-		retval = pe->adev->df.funcs->pmc_start(pe->adev, hwc->conf, 1);
-=======
 		retval = pe->adev->df.funcs->pmc_start(pe->adev,
 						       hwc->config, 1);
->>>>>>> 2c523b34
 		break;
 	default:
 		return 0;
@@ -203,11 +185,7 @@
 
 	switch (pe->pmu_perf_type) {
 	case PERF_TYPE_AMDGPU_DF:
-<<<<<<< HEAD
-		pe->adev->df.funcs->pmc_stop(pe->adev, hwc->conf, 1);
-=======
 		pe->adev->df.funcs->pmc_stop(pe->adev, hwc->config, 1);
->>>>>>> 2c523b34
 		break;
 	default:
 		break;
