/*
 * Copyright 2009 Jerome Glisse.
 * All Rights Reserved.
 *
 * Permission is hereby granted, free of charge, to any person obtaining a
 * copy of this software and associated documentation files (the
 * "Software"), to deal in the Software without restriction, including
 * without limitation the rights to use, copy, modify, merge, publish,
 * distribute, sub license, and/or sell copies of the Software, and to
 * permit persons to whom the Software is furnished to do so, subject to
 * the following conditions:
 *
 * THE SOFTWARE IS PROVIDED "AS IS", WITHOUT WARRANTY OF ANY KIND, EXPRESS OR
 * IMPLIED, INCLUDING BUT NOT LIMITED TO THE WARRANTIES OF MERCHANTABILITY,
 * FITNESS FOR A PARTICULAR PURPOSE AND NON-INFRINGEMENT. IN NO EVENT SHALL
 * THE COPYRIGHT HOLDERS, AUTHORS AND/OR ITS SUPPLIERS BE LIABLE FOR ANY CLAIM,
 * DAMAGES OR OTHER LIABILITY, WHETHER IN AN ACTION OF CONTRACT, TORT OR
 * OTHERWISE, ARISING FROM, OUT OF OR IN CONNECTION WITH THE SOFTWARE OR THE
 * USE OR OTHER DEALINGS IN THE SOFTWARE.
 *
 * The above copyright notice and this permission notice (including the
 * next paragraph) shall be included in all copies or substantial portions
 * of the Software.
 *
 */
/*
 * Authors:
 *    Jerome Glisse <glisse@freedesktop.org>
 *    Dave Airlie
 */
#include <linux/seq_file.h>
#include <linux/atomic.h>
#include <linux/wait.h>
#include <linux/kref.h>
#include <linux/slab.h>
#include <linux/firmware.h>
#include <linux/pm_runtime.h>

#include <drm/drm_drv.h>
#include "amdgpu.h"
#include "amdgpu_trace.h"

/*
 * Fences
 * Fences mark an event in the GPUs pipeline and are used
 * for GPU/CPU synchronization.  When the fence is written,
 * it is expected that all buffers associated with that fence
 * are no longer in use by the associated ring on the GPU and
 * that the the relevant GPU caches have been flushed.
 */

struct amdgpu_fence {
	struct dma_fence base;

	/* RB, DMA, etc. */
	struct amdgpu_ring		*ring;
};

static struct kmem_cache *amdgpu_fence_slab;

int amdgpu_fence_slab_init(void)
{
	amdgpu_fence_slab = kmem_cache_create(
		"amdgpu_fence", sizeof(struct amdgpu_fence), 0,
		SLAB_HWCACHE_ALIGN, NULL);
	if (!amdgpu_fence_slab)
		return -ENOMEM;
	return 0;
}

void amdgpu_fence_slab_fini(void)
{
	rcu_barrier();
	kmem_cache_destroy(amdgpu_fence_slab);
}
/*
 * Cast helper
 */
static const struct dma_fence_ops amdgpu_fence_ops;
static inline struct amdgpu_fence *to_amdgpu_fence(struct dma_fence *f)
{
	struct amdgpu_fence *__f = container_of(f, struct amdgpu_fence, base);

	if (__f->base.ops == &amdgpu_fence_ops)
		return __f;

	return NULL;
}

/**
 * amdgpu_fence_write - write a fence value
 *
 * @ring: ring the fence is associated with
 * @seq: sequence number to write
 *
 * Writes a fence value to memory (all asics).
 */
static void amdgpu_fence_write(struct amdgpu_ring *ring, u32 seq)
{
	struct amdgpu_fence_driver *drv = &ring->fence_drv;

	if (drv->cpu_addr)
		*drv->cpu_addr = cpu_to_le32(seq);
}

/**
 * amdgpu_fence_read - read a fence value
 *
 * @ring: ring the fence is associated with
 *
 * Reads a fence value from memory (all asics).
 * Returns the value of the fence read from memory.
 */
static u32 amdgpu_fence_read(struct amdgpu_ring *ring)
{
	struct amdgpu_fence_driver *drv = &ring->fence_drv;
	u32 seq = 0;

	if (drv->cpu_addr)
		seq = le32_to_cpu(*drv->cpu_addr);
	else
		seq = atomic_read(&drv->last_seq);

	return seq;
}

/**
 * amdgpu_fence_emit - emit a fence on the requested ring
 *
 * @ring: ring the fence is associated with
 * @f: resulting fence object
 * @job: job the fence is embedded in
 * @flags: flags to pass into the subordinate .emit_fence() call
 *
 * Emits a fence command on the requested ring (all asics).
 * Returns 0 on success, -ENOMEM on failure.
 */
int amdgpu_fence_emit(struct amdgpu_ring *ring, struct dma_fence **f, struct amdgpu_job *job,
		      unsigned flags)
{
	struct amdgpu_device *adev = ring->adev;
	struct dma_fence *fence;
	struct amdgpu_fence *am_fence;
	struct dma_fence __rcu **ptr;
	uint32_t seq;
	int r;

	if (job == NULL) {
		/* create a sperate hw fence */
		am_fence = kmem_cache_alloc(amdgpu_fence_slab, GFP_ATOMIC);
		if (am_fence == NULL)
			return -ENOMEM;
		fence = &am_fence->base;
		am_fence->ring = ring;
	} else {
		/* take use of job-embedded fence */
		fence = &job->hw_fence;
	}

	seq = ++ring->fence_drv.sync_seq;
	if (job != NULL && job->job_run_counter) {
		/* reinit seq for resubmitted jobs */
		fence->seqno = seq;
	} else {
		dma_fence_init(fence, &amdgpu_fence_ops,
				&ring->fence_drv.lock,
				adev->fence_context + ring->idx,
				seq);
	}

	if (job != NULL) {
		/* mark this fence has a parent job */
		set_bit(AMDGPU_FENCE_FLAG_EMBED_IN_JOB_BIT, &fence->flags);
	}

	amdgpu_ring_emit_fence(ring, ring->fence_drv.gpu_addr,
			       seq, flags | AMDGPU_FENCE_FLAG_INT);
	pm_runtime_get_noresume(adev_to_drm(adev)->dev);
	ptr = &ring->fence_drv.fences[seq & ring->fence_drv.num_fences_mask];
	if (unlikely(rcu_dereference_protected(*ptr, 1))) {
		struct dma_fence *old;

		rcu_read_lock();
		old = dma_fence_get_rcu_safe(ptr);
		rcu_read_unlock();

		if (old) {
			r = dma_fence_wait(old, false);
			dma_fence_put(old);
			if (r)
				return r;
		}
	}

	/* This function can't be called concurrently anyway, otherwise
	 * emitting the fence would mess up the hardware ring buffer.
	 */
	rcu_assign_pointer(*ptr, dma_fence_get(fence));

	*f = fence;

	return 0;
}

/**
 * amdgpu_fence_emit_polling - emit a fence on the requeste ring
 *
 * @ring: ring the fence is associated with
 * @s: resulting sequence number
 * @timeout: the timeout for waiting in usecs
 *
 * Emits a fence command on the requested ring (all asics).
 * Used For polling fence.
 * Returns 0 on success, -ENOMEM on failure.
 */
int amdgpu_fence_emit_polling(struct amdgpu_ring *ring, uint32_t *s,
			      uint32_t timeout)
{
	uint32_t seq;
	signed long r;

	if (!s)
		return -EINVAL;

	seq = ++ring->fence_drv.sync_seq;
	r = amdgpu_fence_wait_polling(ring,
				      seq - ring->fence_drv.num_fences_mask,
				      timeout);
	if (r < 1)
		return -ETIMEDOUT;

	amdgpu_ring_emit_fence(ring, ring->fence_drv.gpu_addr,
			       seq, 0);

	*s = seq;

	return 0;
}

/**
 * amdgpu_fence_schedule_fallback - schedule fallback check
 *
 * @ring: pointer to struct amdgpu_ring
 *
 * Start a timer as fallback to our interrupts.
 */
static void amdgpu_fence_schedule_fallback(struct amdgpu_ring *ring)
{
	mod_timer(&ring->fence_drv.fallback_timer,
		  jiffies + AMDGPU_FENCE_JIFFIES_TIMEOUT);
}

/**
 * amdgpu_fence_process - check for fence activity
 *
 * @ring: pointer to struct amdgpu_ring
 *
 * Checks the current fence value and calculates the last
 * signalled fence value. Wakes the fence queue if the
 * sequence number has increased.
 *
 * Returns true if fence was processed
 */
bool amdgpu_fence_process(struct amdgpu_ring *ring)
{
	struct amdgpu_fence_driver *drv = &ring->fence_drv;
	struct amdgpu_device *adev = ring->adev;
	uint32_t seq, last_seq;

	do {
		last_seq = atomic_read(&ring->fence_drv.last_seq);
		seq = amdgpu_fence_read(ring);

	} while (atomic_cmpxchg(&drv->last_seq, last_seq, seq) != last_seq);

	if (del_timer(&ring->fence_drv.fallback_timer) &&
	    seq != ring->fence_drv.sync_seq)
		amdgpu_fence_schedule_fallback(ring);

	if (unlikely(seq == last_seq))
		return false;

	last_seq &= drv->num_fences_mask;
	seq &= drv->num_fences_mask;

	do {
		struct dma_fence *fence, **ptr;

		++last_seq;
		last_seq &= drv->num_fences_mask;
		ptr = &drv->fences[last_seq];

		/* There is always exactly one thread signaling this fence slot */
		fence = rcu_dereference_protected(*ptr, 1);
		RCU_INIT_POINTER(*ptr, NULL);

		if (!fence)
			continue;

		dma_fence_signal(fence);
		dma_fence_put(fence);
		pm_runtime_mark_last_busy(adev_to_drm(adev)->dev);
		pm_runtime_put_autosuspend(adev_to_drm(adev)->dev);
	} while (last_seq != seq);

	return true;
}

/**
 * amdgpu_fence_fallback - fallback for hardware interrupts
 *
 * @t: timer context used to obtain the pointer to ring structure
 *
 * Checks for fence activity.
 */
static void amdgpu_fence_fallback(struct timer_list *t)
{
	struct amdgpu_ring *ring = from_timer(ring, t,
					      fence_drv.fallback_timer);

	if (amdgpu_fence_process(ring))
		DRM_WARN("Fence fallback timer expired on ring %s\n", ring->name);
}

/**
 * amdgpu_fence_wait_empty - wait for all fences to signal
 *
 * @ring: ring index the fence is associated with
 *
 * Wait for all fences on the requested ring to signal (all asics).
 * Returns 0 if the fences have passed, error for all other cases.
 */
int amdgpu_fence_wait_empty(struct amdgpu_ring *ring)
{
	uint64_t seq = READ_ONCE(ring->fence_drv.sync_seq);
	struct dma_fence *fence, **ptr;
	int r;

	if (!seq)
		return 0;

	ptr = &ring->fence_drv.fences[seq & ring->fence_drv.num_fences_mask];
	rcu_read_lock();
	fence = rcu_dereference(*ptr);
	if (!fence || !dma_fence_get_rcu(fence)) {
		rcu_read_unlock();
		return 0;
	}
	rcu_read_unlock();

	r = dma_fence_wait(fence, false);
	dma_fence_put(fence);
	return r;
}

/**
 * amdgpu_fence_wait_polling - busy wait for givn sequence number
 *
 * @ring: ring index the fence is associated with
 * @wait_seq: sequence number to wait
 * @timeout: the timeout for waiting in usecs
 *
 * Wait for all fences on the requested ring to signal (all asics).
 * Returns left time if no timeout, 0 or minus if timeout.
 */
signed long amdgpu_fence_wait_polling(struct amdgpu_ring *ring,
				      uint32_t wait_seq,
				      signed long timeout)
{
	uint32_t seq;

	do {
		seq = amdgpu_fence_read(ring);
		udelay(5);
		timeout -= 5;
	} while ((int32_t)(wait_seq - seq) > 0 && timeout > 0);

	return timeout > 0 ? timeout : 0;
}
/**
 * amdgpu_fence_count_emitted - get the count of emitted fences
 *
 * @ring: ring the fence is associated with
 *
 * Get the number of fences emitted on the requested ring (all asics).
 * Returns the number of emitted fences on the ring.  Used by the
 * dynpm code to ring track activity.
 */
unsigned amdgpu_fence_count_emitted(struct amdgpu_ring *ring)
{
	uint64_t emitted;

	/* We are not protected by ring lock when reading the last sequence
	 * but it's ok to report slightly wrong fence count here.
	 */
	amdgpu_fence_process(ring);
	emitted = 0x100000000ull;
	emitted -= atomic_read(&ring->fence_drv.last_seq);
	emitted += READ_ONCE(ring->fence_drv.sync_seq);
	return lower_32_bits(emitted);
}

/**
 * amdgpu_fence_driver_start_ring - make the fence driver
 * ready for use on the requested ring.
 *
 * @ring: ring to start the fence driver on
 * @irq_src: interrupt source to use for this ring
 * @irq_type: interrupt type to use for this ring
 *
 * Make the fence driver ready for processing (all asics).
 * Not all asics have all rings, so each asic will only
 * start the fence driver on the rings it has.
 * Returns 0 for success, errors for failure.
 */
int amdgpu_fence_driver_start_ring(struct amdgpu_ring *ring,
				   struct amdgpu_irq_src *irq_src,
				   unsigned irq_type)
{
	struct amdgpu_device *adev = ring->adev;
	uint64_t index;

	if (ring->funcs->type != AMDGPU_RING_TYPE_UVD) {
		ring->fence_drv.cpu_addr = &adev->wb.wb[ring->fence_offs];
		ring->fence_drv.gpu_addr = adev->wb.gpu_addr + (ring->fence_offs * 4);
	} else {
		/* put fence directly behind firmware */
		index = ALIGN(adev->uvd.fw->size, 8);
		ring->fence_drv.cpu_addr = adev->uvd.inst[ring->me].cpu_addr + index;
		ring->fence_drv.gpu_addr = adev->uvd.inst[ring->me].gpu_addr + index;
	}
	amdgpu_fence_write(ring, atomic_read(&ring->fence_drv.last_seq));

	ring->fence_drv.irq_src = irq_src;
	ring->fence_drv.irq_type = irq_type;
	ring->fence_drv.initialized = true;

	DRM_DEV_DEBUG(adev->dev, "fence driver on ring %s use gpu addr 0x%016llx\n",
		      ring->name, ring->fence_drv.gpu_addr);
	return 0;
}

/**
 * amdgpu_fence_driver_init_ring - init the fence driver
 * for the requested ring.
 *
 * @ring: ring to init the fence driver on
 * @num_hw_submission: number of entries on the hardware queue
 * @sched_score: optional score atomic shared with other schedulers
 *
 * Init the fence driver for the requested ring (all asics).
 * Helper function for amdgpu_fence_driver_init().
 */
int amdgpu_fence_driver_init_ring(struct amdgpu_ring *ring,
				  unsigned num_hw_submission,
				  atomic_t *sched_score)
{
	struct amdgpu_device *adev = ring->adev;
	long timeout;
	int r;

	if (!adev)
		return -EINVAL;

	if (!is_power_of_2(num_hw_submission))
		return -EINVAL;

	ring->fence_drv.cpu_addr = NULL;
	ring->fence_drv.gpu_addr = 0;
	ring->fence_drv.sync_seq = 0;
	atomic_set(&ring->fence_drv.last_seq, 0);
	ring->fence_drv.initialized = false;

	timer_setup(&ring->fence_drv.fallback_timer, amdgpu_fence_fallback, 0);

	ring->fence_drv.num_fences_mask = num_hw_submission * 2 - 1;
	spin_lock_init(&ring->fence_drv.lock);
	ring->fence_drv.fences = kcalloc(num_hw_submission * 2, sizeof(void *),
					 GFP_KERNEL);
	if (!ring->fence_drv.fences)
		return -ENOMEM;

	/* No need to setup the GPU scheduler for rings that don't need it */
	if (ring->no_scheduler)
		return 0;

	switch (ring->funcs->type) {
	case AMDGPU_RING_TYPE_GFX:
		timeout = adev->gfx_timeout;
		break;
	case AMDGPU_RING_TYPE_COMPUTE:
		timeout = adev->compute_timeout;
		break;
	case AMDGPU_RING_TYPE_SDMA:
		timeout = adev->sdma_timeout;
		break;
	default:
		timeout = adev->video_timeout;
		break;
	}

	r = drm_sched_init(&ring->sched, &amdgpu_sched_ops,
			   num_hw_submission, amdgpu_job_hang_limit,
			   timeout, NULL, sched_score, ring->name);
	if (r) {
		DRM_ERROR("Failed to create scheduler on ring %s.\n",
			  ring->name);
		return r;
	}

	return 0;
}

/**
 * amdgpu_fence_driver_sw_init - init the fence driver
 * for all possible rings.
 *
 * @adev: amdgpu device pointer
 *
 * Init the fence driver for all possible rings (all asics).
 * Not all asics have all rings, so each asic will only
 * start the fence driver on the rings it has using
 * amdgpu_fence_driver_start_ring().
 * Returns 0 for success.
 */
int amdgpu_fence_driver_sw_init(struct amdgpu_device *adev)
{
	return 0;
}

/**
 * amdgpu_fence_driver_hw_fini - tear down the fence driver
 * for all possible rings.
 *
 * @adev: amdgpu device pointer
 *
 * Tear down the fence driver for all possible rings (all asics).
 */
void amdgpu_fence_driver_hw_fini(struct amdgpu_device *adev)
{
	int i, r;

	for (i = 0; i < AMDGPU_MAX_RINGS; i++) {
		struct amdgpu_ring *ring = adev->rings[i];

		if (!ring || !ring->fence_drv.initialized)
			continue;

		if (!ring->no_scheduler)
			drm_sched_stop(&ring->sched, NULL);

		/* You can't wait for HW to signal if it's gone */
		if (!drm_dev_is_unplugged(&adev->ddev))
			r = amdgpu_fence_wait_empty(ring);
		else
			r = -ENODEV;
		/* no need to trigger GPU reset as we are unloading */
		if (r)
			amdgpu_fence_driver_force_completion(ring);

		if (ring->fence_drv.irq_src)
			amdgpu_irq_put(adev, ring->fence_drv.irq_src,
				       ring->fence_drv.irq_type);

		del_timer_sync(&ring->fence_drv.fallback_timer);
	}
}

void amdgpu_fence_driver_sw_fini(struct amdgpu_device *adev)
{
	unsigned int i, j;

	for (i = 0; i < AMDGPU_MAX_RINGS; i++) {
		struct amdgpu_ring *ring = adev->rings[i];

		if (!ring || !ring->fence_drv.initialized)
			continue;

		if (!ring->no_scheduler)
			drm_sched_fini(&ring->sched);

		for (j = 0; j <= ring->fence_drv.num_fences_mask; ++j)
			dma_fence_put(ring->fence_drv.fences[j]);
		kfree(ring->fence_drv.fences);
		ring->fence_drv.fences = NULL;
		ring->fence_drv.initialized = false;
	}
}

/**
 * amdgpu_fence_driver_hw_init - enable the fence driver
 * for all possible rings.
 *
 * @adev: amdgpu device pointer
 *
 * Enable the fence driver for all possible rings (all asics).
 * Not all asics have all rings, so each asic will only
 * start the fence driver on the rings it has using
 * amdgpu_fence_driver_start_ring().
 * Returns 0 for success.
 */
void amdgpu_fence_driver_hw_init(struct amdgpu_device *adev)
{
	int i;

	for (i = 0; i < AMDGPU_MAX_RINGS; i++) {
		struct amdgpu_ring *ring = adev->rings[i];
		if (!ring || !ring->fence_drv.initialized)
			continue;

		if (!ring->no_scheduler) {
			drm_sched_resubmit_jobs(&ring->sched);
			drm_sched_start(&ring->sched, true);
		}

		/* enable the interrupt */
		if (ring->fence_drv.irq_src)
			amdgpu_irq_get(adev, ring->fence_drv.irq_src,
				       ring->fence_drv.irq_type);
	}
}

/**
 * amdgpu_fence_driver_force_completion - force signal latest fence of ring
 *
 * @ring: fence of the ring to signal
 *
 */
void amdgpu_fence_driver_force_completion(struct amdgpu_ring *ring)
{
	amdgpu_fence_write(ring, ring->fence_drv.sync_seq);
	amdgpu_fence_process(ring);
}

/*
 * Common fence implementation
 */

static const char *amdgpu_fence_get_driver_name(struct dma_fence *fence)
{
	return "amdgpu";
}

static const char *amdgpu_fence_get_timeline_name(struct dma_fence *f)
{
	struct amdgpu_ring *ring;

	if (test_bit(AMDGPU_FENCE_FLAG_EMBED_IN_JOB_BIT, &f->flags)) {
		struct amdgpu_job *job = container_of(f, struct amdgpu_job, hw_fence);

		ring = to_amdgpu_ring(job->base.sched);
	} else {
		ring = to_amdgpu_fence(f)->ring;
	}
	return (const char *)ring->name;
}

/**
 * amdgpu_fence_enable_signaling - enable signalling on fence
 * @f: fence
 *
 * This function is called with fence_queue lock held, and adds a callback
 * to fence_queue that checks if this fence is signaled, and if so it
 * signals the fence and removes itself.
 */
static bool amdgpu_fence_enable_signaling(struct dma_fence *f)
{
	struct amdgpu_ring *ring;

	if (test_bit(AMDGPU_FENCE_FLAG_EMBED_IN_JOB_BIT, &f->flags)) {
		struct amdgpu_job *job = container_of(f, struct amdgpu_job, hw_fence);

		ring = to_amdgpu_ring(job->base.sched);
	} else {
		ring = to_amdgpu_fence(f)->ring;
	}

	if (!timer_pending(&ring->fence_drv.fallback_timer))
		amdgpu_fence_schedule_fallback(ring);

<<<<<<< HEAD
=======
	DMA_FENCE_TRACE(f, "armed on ring %i!\n", ring->idx);

>>>>>>> 6880fa6c
	return true;
}

/**
 * amdgpu_fence_free - free up the fence memory
 *
 * @rcu: RCU callback head
 *
 * Free up the fence memory after the RCU grace period.
 */
static void amdgpu_fence_free(struct rcu_head *rcu)
{
	struct dma_fence *f = container_of(rcu, struct dma_fence, rcu);

	if (test_bit(AMDGPU_FENCE_FLAG_EMBED_IN_JOB_BIT, &f->flags)) {
	/* free job if fence has a parent job */
		struct amdgpu_job *job;

		job = container_of(f, struct amdgpu_job, hw_fence);
		kfree(job);
	} else {
	/* free fence_slab if it's separated fence*/
		struct amdgpu_fence *fence;

		fence = to_amdgpu_fence(f);
		kmem_cache_free(amdgpu_fence_slab, fence);
	}
}

/**
 * amdgpu_fence_release - callback that fence can be freed
 *
 * @f: fence
 *
 * This function is called when the reference count becomes zero.
 * It just RCU schedules freeing up the fence.
 */
static void amdgpu_fence_release(struct dma_fence *f)
{
	call_rcu(&f->rcu, amdgpu_fence_free);
}

static const struct dma_fence_ops amdgpu_fence_ops = {
	.get_driver_name = amdgpu_fence_get_driver_name,
	.get_timeline_name = amdgpu_fence_get_timeline_name,
	.enable_signaling = amdgpu_fence_enable_signaling,
	.release = amdgpu_fence_release,
};


/*
 * Fence debugfs
 */
#if defined(CONFIG_DEBUG_FS)
static int amdgpu_debugfs_fence_info_show(struct seq_file *m, void *unused)
{
	struct amdgpu_device *adev = (struct amdgpu_device *)m->private;
	int i;

	for (i = 0; i < AMDGPU_MAX_RINGS; ++i) {
		struct amdgpu_ring *ring = adev->rings[i];
		if (!ring || !ring->fence_drv.initialized)
			continue;

		amdgpu_fence_process(ring);

		seq_printf(m, "--- ring %d (%s) ---\n", i, ring->name);
		seq_printf(m, "Last signaled fence          0x%08x\n",
			   atomic_read(&ring->fence_drv.last_seq));
		seq_printf(m, "Last emitted                 0x%08x\n",
			   ring->fence_drv.sync_seq);

		if (ring->funcs->type == AMDGPU_RING_TYPE_GFX ||
		    ring->funcs->type == AMDGPU_RING_TYPE_SDMA) {
			seq_printf(m, "Last signaled trailing fence 0x%08x\n",
				   le32_to_cpu(*ring->trail_fence_cpu_addr));
			seq_printf(m, "Last emitted                 0x%08x\n",
				   ring->trail_seq);
		}

		if (ring->funcs->type != AMDGPU_RING_TYPE_GFX)
			continue;

		/* set in CP_VMID_PREEMPT and preemption occurred */
		seq_printf(m, "Last preempted               0x%08x\n",
			   le32_to_cpu(*(ring->fence_drv.cpu_addr + 2)));
		/* set in CP_VMID_RESET and reset occurred */
		seq_printf(m, "Last reset                   0x%08x\n",
			   le32_to_cpu(*(ring->fence_drv.cpu_addr + 4)));
		/* Both preemption and reset occurred */
		seq_printf(m, "Last both                    0x%08x\n",
			   le32_to_cpu(*(ring->fence_drv.cpu_addr + 6)));
	}
	return 0;
}

/*
 * amdgpu_debugfs_gpu_recover - manually trigger a gpu reset & recover
 *
 * Manually trigger a gpu reset at the next fence wait.
 */
static int gpu_recover_get(void *data, u64 *val)
{
	struct amdgpu_device *adev = (struct amdgpu_device *)data;
	struct drm_device *dev = adev_to_drm(adev);
	int r;

	r = pm_runtime_get_sync(dev->dev);
	if (r < 0) {
		pm_runtime_put_autosuspend(dev->dev);
		return 0;
	}

	*val = amdgpu_device_gpu_recover(adev, NULL);

	pm_runtime_mark_last_busy(dev->dev);
	pm_runtime_put_autosuspend(dev->dev);

	return 0;
}

DEFINE_SHOW_ATTRIBUTE(amdgpu_debugfs_fence_info);
DEFINE_DEBUGFS_ATTRIBUTE(amdgpu_debugfs_gpu_recover_fops, gpu_recover_get, NULL,
			 "%lld\n");

#endif

void amdgpu_debugfs_fence_init(struct amdgpu_device *adev)
{
#if defined(CONFIG_DEBUG_FS)
	struct drm_minor *minor = adev_to_drm(adev)->primary;
	struct dentry *root = minor->debugfs_root;

	debugfs_create_file("amdgpu_fence_info", 0444, root, adev,
			    &amdgpu_debugfs_fence_info_fops);

	if (!amdgpu_sriov_vf(adev))
		debugfs_create_file("amdgpu_gpu_recover", 0444, root, adev,
				    &amdgpu_debugfs_gpu_recover_fops);
#endif
}
<|MERGE_RESOLUTION|>--- conflicted
+++ resolved
@@ -678,11 +678,6 @@
 	if (!timer_pending(&ring->fence_drv.fallback_timer))
 		amdgpu_fence_schedule_fallback(ring);
 
-<<<<<<< HEAD
-=======
-	DMA_FENCE_TRACE(f, "armed on ring %i!\n", ring->idx);
-
->>>>>>> 6880fa6c
 	return true;
 }
 
