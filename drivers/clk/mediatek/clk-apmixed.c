// SPDX-License-Identifier: GPL-2.0-only
/*
 * Copyright (c) 2015 MediaTek Inc.
 * Author: James Liao <jamesjj.liao@mediatek.com>
 */

#include <linux/delay.h>
#include <linux/module.h>
#include <linux/of_address.h>
#include <linux/slab.h>

#include "clk-mtk.h"

#define REF2USB_TX_EN		BIT(0)
#define REF2USB_TX_LPF_EN	BIT(1)
#define REF2USB_TX_OUT_EN	BIT(2)
#define REF2USB_EN_MASK		(REF2USB_TX_EN | REF2USB_TX_LPF_EN | \
				 REF2USB_TX_OUT_EN)

struct mtk_ref2usb_tx {
	struct clk_hw	hw;
	void __iomem	*base_addr;
};

static inline struct mtk_ref2usb_tx *to_mtk_ref2usb_tx(struct clk_hw *hw)
{
	return container_of(hw, struct mtk_ref2usb_tx, hw);
}

static int mtk_ref2usb_tx_is_prepared(struct clk_hw *hw)
{
	struct mtk_ref2usb_tx *tx = to_mtk_ref2usb_tx(hw);

	return (readl(tx->base_addr) & REF2USB_EN_MASK) == REF2USB_EN_MASK;
}

static int mtk_ref2usb_tx_prepare(struct clk_hw *hw)
{
	struct mtk_ref2usb_tx *tx = to_mtk_ref2usb_tx(hw);
	u32 val;

	val = readl(tx->base_addr);

	val |= REF2USB_TX_EN;
	writel(val, tx->base_addr);
	udelay(100);

	val |= REF2USB_TX_LPF_EN;
	writel(val, tx->base_addr);

	val |= REF2USB_TX_OUT_EN;
	writel(val, tx->base_addr);

	return 0;
}

static void mtk_ref2usb_tx_unprepare(struct clk_hw *hw)
{
	struct mtk_ref2usb_tx *tx = to_mtk_ref2usb_tx(hw);
	u32 val;

	val = readl(tx->base_addr);
	val &= ~REF2USB_EN_MASK;
	writel(val, tx->base_addr);
}

static const struct clk_ops mtk_ref2usb_tx_ops = {
	.is_prepared	= mtk_ref2usb_tx_is_prepared,
	.prepare	= mtk_ref2usb_tx_prepare,
	.unprepare	= mtk_ref2usb_tx_unprepare,
};

struct clk_hw * __init mtk_clk_register_ref2usb_tx(const char *name,
			const char *parent_name, void __iomem *reg)
{
	struct mtk_ref2usb_tx *tx;
	struct clk_init_data init = {};
	int ret;

	tx = kzalloc(sizeof(*tx), GFP_KERNEL);
	if (!tx)
		return ERR_PTR(-ENOMEM);

	tx->base_addr = reg;
	tx->hw.init = &init;

	init.name = name;
	init.ops = &mtk_ref2usb_tx_ops;
	init.parent_names = &parent_name;
	init.num_parents = 1;

	ret = clk_hw_register(NULL, &tx->hw);

<<<<<<< HEAD
	if (IS_ERR(clk)) {
		pr_err("Failed to register clk %s: %pe\n", name, clk);
=======
	if (ret) {
>>>>>>> 88084a3d
		kfree(tx);
		return ERR_PTR(ret);
	}

	return &tx->hw;
}

MODULE_LICENSE("GPL");<|MERGE_RESOLUTION|>--- conflicted
+++ resolved
@@ -91,12 +91,7 @@
 
 	ret = clk_hw_register(NULL, &tx->hw);
 
-<<<<<<< HEAD
-	if (IS_ERR(clk)) {
-		pr_err("Failed to register clk %s: %pe\n", name, clk);
-=======
 	if (ret) {
->>>>>>> 88084a3d
 		kfree(tx);
 		return ERR_PTR(ret);
 	}
