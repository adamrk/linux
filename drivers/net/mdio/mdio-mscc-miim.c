// SPDX-License-Identifier: (GPL-2.0 OR MIT)
/*
 * Driver for the MDIO interface of Microsemi network switches.
 *
 * Author: Alexandre Belloni <alexandre.belloni@bootlin.com>
 * Copyright (c) 2017 Microsemi Corporation
 */

#include <linux/bitops.h>
#include <linux/clk.h>
#include <linux/io.h>
#include <linux/iopoll.h>
#include <linux/kernel.h>
#include <linux/mdio/mdio-mscc-miim.h>
#include <linux/module.h>
#include <linux/of_mdio.h>
#include <linux/phy.h>
#include <linux/platform_device.h>
#include <linux/property.h>
#include <linux/regmap.h>

#define MSCC_MIIM_REG_STATUS		0x0
#define		MSCC_MIIM_STATUS_STAT_PENDING	BIT(2)
#define		MSCC_MIIM_STATUS_STAT_BUSY	BIT(3)
#define MSCC_MIIM_REG_CMD		0x8
#define		MSCC_MIIM_CMD_OPR_WRITE		BIT(1)
#define		MSCC_MIIM_CMD_OPR_READ		BIT(2)
#define		MSCC_MIIM_CMD_WRDATA_SHIFT	4
#define		MSCC_MIIM_CMD_REGAD_SHIFT	20
#define		MSCC_MIIM_CMD_PHYAD_SHIFT	25
#define		MSCC_MIIM_CMD_VLD		BIT(31)
#define MSCC_MIIM_REG_DATA		0xC
#define		MSCC_MIIM_DATA_ERROR		(BIT(16) | BIT(17))
#define MSCC_MIIM_REG_CFG		0x10
#define		MSCC_MIIM_CFG_PRESCALE_MASK	GENMASK(7, 0)

#define MSCC_PHY_REG_PHY_CFG	0x0
#define		PHY_CFG_PHY_ENA		(BIT(0) | BIT(1) | BIT(2) | BIT(3))
#define		PHY_CFG_PHY_COMMON_RESET BIT(4)
#define		PHY_CFG_PHY_RESET	(BIT(5) | BIT(6) | BIT(7) | BIT(8))
#define MSCC_PHY_REG_PHY_STATUS	0x4

#define LAN966X_CUPHY_COMMON_CFG	0x0
#define		CUPHY_COMMON_CFG_RESET_N	BIT(0)

struct mscc_miim_info {
	unsigned int phy_reset_offset;
	unsigned int phy_reset_bits;
};

struct mscc_miim_dev {
	struct regmap *regs;
	int mii_status_offset;
	struct regmap *phy_regs;
	const struct mscc_miim_info *info;
<<<<<<< HEAD
=======
	struct clk *clk;
	u32 bus_freq;
>>>>>>> 88084a3d
};

/* When high resolution timers aren't built-in: we can't use usleep_range() as
 * we would sleep way too long. Use udelay() instead.
 */
#define mscc_readx_poll_timeout(op, addr, val, cond, delay_us, timeout_us)\
({									  \
	if (!IS_ENABLED(CONFIG_HIGH_RES_TIMERS))			  \
		readx_poll_timeout_atomic(op, addr, val, cond, delay_us,  \
					  timeout_us);			  \
	readx_poll_timeout(op, addr, val, cond, delay_us, timeout_us);	  \
})

static int mscc_miim_status(struct mii_bus *bus)
{
	struct mscc_miim_dev *miim = bus->priv;
	int val, ret;

	ret = regmap_read(miim->regs,
			  MSCC_MIIM_REG_STATUS + miim->mii_status_offset, &val);
	if (ret < 0) {
		WARN_ONCE(1, "mscc miim status read error %d\n", ret);
		return ret;
	}

	return val;
}

static int mscc_miim_wait_ready(struct mii_bus *bus)
{
	u32 val;

	return mscc_readx_poll_timeout(mscc_miim_status, bus, val,
				       !(val & MSCC_MIIM_STATUS_STAT_BUSY), 50,
				       10000);
}

static int mscc_miim_wait_pending(struct mii_bus *bus)
{
	u32 val;

	return mscc_readx_poll_timeout(mscc_miim_status, bus, val,
				       !(val & MSCC_MIIM_STATUS_STAT_PENDING),
				       50, 10000);
}

static int mscc_miim_read(struct mii_bus *bus, int mii_id, int regnum)
{
	struct mscc_miim_dev *miim = bus->priv;
	u32 val;
	int ret;

	if (regnum & MII_ADDR_C45)
		return -EOPNOTSUPP;

	ret = mscc_miim_wait_pending(bus);
	if (ret)
		goto out;

	ret = regmap_write(miim->regs,
			   MSCC_MIIM_REG_CMD + miim->mii_status_offset,
			   MSCC_MIIM_CMD_VLD |
			   (mii_id << MSCC_MIIM_CMD_PHYAD_SHIFT) |
			   (regnum << MSCC_MIIM_CMD_REGAD_SHIFT) |
			   MSCC_MIIM_CMD_OPR_READ);

	if (ret < 0) {
		WARN_ONCE(1, "mscc miim write cmd reg error %d\n", ret);
		goto out;
	}

	ret = mscc_miim_wait_ready(bus);
	if (ret)
		goto out;

	ret = regmap_read(miim->regs,
			  MSCC_MIIM_REG_DATA + miim->mii_status_offset, &val);
	if (ret < 0) {
		WARN_ONCE(1, "mscc miim read data reg error %d\n", ret);
		goto out;
	}

	if (val & MSCC_MIIM_DATA_ERROR) {
		ret = -EIO;
		goto out;
	}

	ret = val & 0xFFFF;
out:
	return ret;
}

static int mscc_miim_write(struct mii_bus *bus, int mii_id,
			   int regnum, u16 value)
{
	struct mscc_miim_dev *miim = bus->priv;
	int ret;

	if (regnum & MII_ADDR_C45)
		return -EOPNOTSUPP;

	ret = mscc_miim_wait_pending(bus);
	if (ret < 0)
		goto out;

	ret = regmap_write(miim->regs,
			   MSCC_MIIM_REG_CMD + miim->mii_status_offset,
			   MSCC_MIIM_CMD_VLD |
			   (mii_id << MSCC_MIIM_CMD_PHYAD_SHIFT) |
			   (regnum << MSCC_MIIM_CMD_REGAD_SHIFT) |
			   (value << MSCC_MIIM_CMD_WRDATA_SHIFT) |
			   MSCC_MIIM_CMD_OPR_WRITE);

	if (ret < 0)
		WARN_ONCE(1, "mscc miim write error %d\n", ret);
out:
	return ret;
}

static int mscc_miim_reset(struct mii_bus *bus)
{
	struct mscc_miim_dev *miim = bus->priv;
	unsigned int offset, bits;
	int ret;

	if (!miim->phy_regs)
		return 0;

	offset = miim->info->phy_reset_offset;
	bits = miim->info->phy_reset_bits;
<<<<<<< HEAD

	ret = regmap_update_bits(miim->phy_regs, offset, bits, 0);
	if (ret < 0) {
		WARN_ONCE(1, "mscc reset set error %d\n", ret);
		return ret;
	}

	ret = regmap_update_bits(miim->phy_regs, offset, bits, bits);
	if (ret < 0) {
		WARN_ONCE(1, "mscc reset clear error %d\n", ret);
		return ret;
	}

=======

	ret = regmap_update_bits(miim->phy_regs, offset, bits, 0);
	if (ret < 0) {
		WARN_ONCE(1, "mscc reset set error %d\n", ret);
		return ret;
	}

	ret = regmap_update_bits(miim->phy_regs, offset, bits, bits);
	if (ret < 0) {
		WARN_ONCE(1, "mscc reset clear error %d\n", ret);
		return ret;
	}

>>>>>>> 88084a3d
	mdelay(500);

	return 0;
}

static const struct regmap_config mscc_miim_regmap_config = {
	.reg_bits	= 32,
	.val_bits	= 32,
	.reg_stride	= 4,
};

static const struct regmap_config mscc_miim_phy_regmap_config = {
	.reg_bits	= 32,
	.val_bits	= 32,
	.reg_stride	= 4,
	.name		= "phy",
};

int mscc_miim_setup(struct device *dev, struct mii_bus **pbus, const char *name,
		    struct regmap *mii_regmap, int status_offset)
{
	struct mscc_miim_dev *miim;
	struct mii_bus *bus;

	bus = devm_mdiobus_alloc_size(dev, sizeof(*miim));
	if (!bus)
		return -ENOMEM;

	bus->name = name;
	bus->read = mscc_miim_read;
	bus->write = mscc_miim_write;
	bus->reset = mscc_miim_reset;
	snprintf(bus->id, MII_BUS_ID_SIZE, "%s-mii", dev_name(dev));
	bus->parent = dev;

	miim = bus->priv;

	*pbus = bus;

	miim->regs = mii_regmap;
	miim->mii_status_offset = status_offset;

	*pbus = bus;

	return 0;
}
EXPORT_SYMBOL(mscc_miim_setup);

static int mscc_miim_clk_set(struct mii_bus *bus)
{
	struct mscc_miim_dev *miim = bus->priv;
	unsigned long rate;
	u32 div;

	/* Keep the current settings */
	if (!miim->bus_freq)
		return 0;

	rate = clk_get_rate(miim->clk);

	div = DIV_ROUND_UP(rate, 2 * miim->bus_freq) - 1;
	if (div == 0 || div & ~MSCC_MIIM_CFG_PRESCALE_MASK) {
		dev_err(&bus->dev, "Incorrect MDIO clock frequency\n");
		return -EINVAL;
	}

	return regmap_update_bits(miim->regs, MSCC_MIIM_REG_CFG,
				  MSCC_MIIM_CFG_PRESCALE_MASK, div);
}

static int mscc_miim_probe(struct platform_device *pdev)
{
	struct regmap *mii_regmap, *phy_regmap = NULL;
	struct device_node *np = pdev->dev.of_node;
	struct device *dev = &pdev->dev;
	void __iomem *regs, *phy_regs;
	struct mscc_miim_dev *miim;
	struct resource *res;
	struct mii_bus *bus;
	int ret;

	regs = devm_platform_get_and_ioremap_resource(pdev, 0, NULL);
	if (IS_ERR(regs)) {
		dev_err(dev, "Unable to map MIIM registers\n");
		return PTR_ERR(regs);
	}

	mii_regmap = devm_regmap_init_mmio(dev, regs, &mscc_miim_regmap_config);

	if (IS_ERR(mii_regmap)) {
		dev_err(dev, "Unable to create MIIM regmap\n");
		return PTR_ERR(mii_regmap);
	}

	/* This resource is optional */
	res = platform_get_resource(pdev, IORESOURCE_MEM, 1);
	if (res) {
		phy_regs = devm_ioremap_resource(dev, res);
		if (IS_ERR(phy_regs)) {
			dev_err(dev, "Unable to map internal phy registers\n");
			return PTR_ERR(phy_regs);
		}

		phy_regmap = devm_regmap_init_mmio(dev, phy_regs,
						   &mscc_miim_phy_regmap_config);
		if (IS_ERR(phy_regmap)) {
			dev_err(dev, "Unable to create phy register regmap\n");
			return PTR_ERR(phy_regmap);
		}
	}

	ret = mscc_miim_setup(dev, &bus, "mscc_miim", mii_regmap, 0);
	if (ret < 0) {
		dev_err(dev, "Unable to setup the MDIO bus\n");
		return ret;
	}

	miim = bus->priv;
	miim->phy_regs = phy_regmap;
<<<<<<< HEAD

	miim->info = device_get_match_data(&pdev->dev);
	if (!miim->info)
		return -EINVAL;
=======
>>>>>>> 88084a3d

	miim->info = device_get_match_data(dev);
	if (!miim->info)
		return -EINVAL;

	miim->clk = devm_clk_get_optional(dev, NULL);
	if (IS_ERR(miim->clk))
		return PTR_ERR(miim->clk);

	of_property_read_u32(np, "clock-frequency", &miim->bus_freq);

	if (miim->bus_freq && !miim->clk) {
		dev_err(dev, "cannot use clock-frequency without a clock\n");
		return -EINVAL;
	}

	ret = clk_prepare_enable(miim->clk);
	if (ret)
		return ret;

	ret = mscc_miim_clk_set(bus);
	if (ret)
		goto out_disable_clk;

	ret = of_mdiobus_register(bus, np);
	if (ret < 0) {
		dev_err(dev, "Cannot register MDIO bus (%d)\n", ret);
		goto out_disable_clk;
	}

	platform_set_drvdata(pdev, bus);

	return 0;

out_disable_clk:
	clk_disable_unprepare(miim->clk);
	return ret;
}

static int mscc_miim_remove(struct platform_device *pdev)
{
	struct mii_bus *bus = platform_get_drvdata(pdev);
	struct mscc_miim_dev *miim = bus->priv;

	clk_disable_unprepare(miim->clk);
	mdiobus_unregister(bus);

	return 0;
}

static const struct mscc_miim_info mscc_ocelot_miim_info = {
	.phy_reset_offset = MSCC_PHY_REG_PHY_CFG,
	.phy_reset_bits = PHY_CFG_PHY_ENA | PHY_CFG_PHY_COMMON_RESET |
			  PHY_CFG_PHY_RESET,
};

static const struct mscc_miim_info microchip_lan966x_miim_info = {
	.phy_reset_offset = LAN966X_CUPHY_COMMON_CFG,
	.phy_reset_bits = CUPHY_COMMON_CFG_RESET_N,
};

static const struct of_device_id mscc_miim_match[] = {
	{
		.compatible = "mscc,ocelot-miim",
		.data = &mscc_ocelot_miim_info
	}, {
		.compatible = "microchip,lan966x-miim",
		.data = &microchip_lan966x_miim_info
	},
	{ }
};
MODULE_DEVICE_TABLE(of, mscc_miim_match);

static struct platform_driver mscc_miim_driver = {
	.probe = mscc_miim_probe,
	.remove = mscc_miim_remove,
	.driver = {
		.name = "mscc-miim",
		.of_match_table = mscc_miim_match,
	},
};

module_platform_driver(mscc_miim_driver);

MODULE_DESCRIPTION("Microsemi MIIM driver");
MODULE_AUTHOR("Alexandre Belloni <alexandre.belloni@bootlin.com>");
MODULE_LICENSE("Dual MIT/GPL");<|MERGE_RESOLUTION|>--- conflicted
+++ resolved
@@ -53,11 +53,8 @@
 	int mii_status_offset;
 	struct regmap *phy_regs;
 	const struct mscc_miim_info *info;
-<<<<<<< HEAD
-=======
 	struct clk *clk;
 	u32 bus_freq;
->>>>>>> 88084a3d
 };
 
 /* When high resolution timers aren't built-in: we can't use usleep_range() as
@@ -188,7 +185,6 @@
 
 	offset = miim->info->phy_reset_offset;
 	bits = miim->info->phy_reset_bits;
-<<<<<<< HEAD
 
 	ret = regmap_update_bits(miim->phy_regs, offset, bits, 0);
 	if (ret < 0) {
@@ -202,21 +198,6 @@
 		return ret;
 	}
 
-=======
-
-	ret = regmap_update_bits(miim->phy_regs, offset, bits, 0);
-	if (ret < 0) {
-		WARN_ONCE(1, "mscc reset set error %d\n", ret);
-		return ret;
-	}
-
-	ret = regmap_update_bits(miim->phy_regs, offset, bits, bits);
-	if (ret < 0) {
-		WARN_ONCE(1, "mscc reset clear error %d\n", ret);
-		return ret;
-	}
-
->>>>>>> 88084a3d
 	mdelay(500);
 
 	return 0;
@@ -336,13 +317,6 @@
 
 	miim = bus->priv;
 	miim->phy_regs = phy_regmap;
-<<<<<<< HEAD
-
-	miim->info = device_get_match_data(&pdev->dev);
-	if (!miim->info)
-		return -EINVAL;
-=======
->>>>>>> 88084a3d
 
 	miim->info = device_get_match_data(dev);
 	if (!miim->info)
