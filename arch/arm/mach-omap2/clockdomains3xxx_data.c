/*
 * OMAP3xxx clockdomains
 *
 * Copyright (C) 2008-2011 Texas Instruments, Inc.
 * Copyright (C) 2008-2010 Nokia Corporation
 *
 * Paul Walmsley, Jouni Högander
 *
 * This file contains clockdomains and clockdomain wakeup/sleep
 * dependencies for the OMAP3xxx chips.  Some notes:
 *
 * A useful validation rule for struct clockdomain: Any clockdomain
 * referenced by a wkdep_srcs or sleepdep_srcs array must have a
 * dep_bit assigned.  So wkdep_srcs/sleepdep_srcs are really just
 * software-controllable dependencies.  Non-software-controllable
 * dependencies do exist, but they are not encoded below (yet).
 *
 * The overly-specific dep_bit names are due to a bit name collision
 * with CM_FCLKEN_{DSP,IVA2}.  The DSP/IVA2 PM_WKDEP and CM_SLEEPDEP shift
 * value are the same for all powerdomains: 2
 *
 * XXX should dep_bit be a mask, so we can test to see if it is 0 as a
 * sanity check?
 * XXX encode hardware fixed wakeup dependencies -- esp. for 3430 CORE
 */

/*
 * To-Do List
 * -> Port the Sleep/Wakeup dependencies for the domains
 *    from the Power domain framework
 */

#include <linux/kernel.h>
#include <linux/io.h>

#include "clockdomain.h"
#include "prm2xxx_3xxx.h"
#include "cm2xxx_3xxx.h"
#include "cm-regbits-34xx.h"
#include "prm-regbits-34xx.h"

/*
 * Clockdomain dependencies for wkdeps/sleepdeps
 *
 * XXX Hardware dependencies (e.g., dependencies that cannot be
 * changed in software) are not included here yet, but should be.
 */

/* OMAP3-specific possible dependencies */

/*
 * 3430ES1 PM_WKDEP_GFX: adds IVA2, removes CORE
 * 3430ES2 PM_WKDEP_SGX: adds IVA2, removes CORE
 */
static struct clkdm_dep gfx_sgx_3xxx_wkdeps[] = {
	{ .clkdm_name = "iva2_clkdm" },
	{ .clkdm_name = "mpu_clkdm" },
	{ .clkdm_name = "wkup_clkdm" },
	{ NULL },
};

static struct clkdm_dep gfx_sgx_am35x_wkdeps[] = {
	{ .clkdm_name = "mpu_clkdm" },
	{ .clkdm_name = "wkup_clkdm" },
	{ NULL },
};

/* 3430: PM_WKDEP_PER: CORE, IVA2, MPU, WKUP */
static struct clkdm_dep per_wkdeps[] = {
	{ .clkdm_name = "core_l3_clkdm" },
	{ .clkdm_name = "core_l4_clkdm" },
	{ .clkdm_name = "iva2_clkdm" },
	{ .clkdm_name = "mpu_clkdm" },
	{ .clkdm_name = "wkup_clkdm" },
	{ NULL },
};

static struct clkdm_dep per_am35x_wkdeps[] = {
	{ .clkdm_name = "core_l3_clkdm" },
	{ .clkdm_name = "core_l4_clkdm" },
	{ .clkdm_name = "mpu_clkdm" },
	{ .clkdm_name = "wkup_clkdm" },
	{ NULL },
};

/* 3430ES2: PM_WKDEP_USBHOST: CORE, IVA2, MPU, WKUP */
static struct clkdm_dep usbhost_wkdeps[] = {
	{ .clkdm_name = "core_l3_clkdm" },
	{ .clkdm_name = "core_l4_clkdm" },
	{ .clkdm_name = "iva2_clkdm" },
	{ .clkdm_name = "mpu_clkdm" },
	{ .clkdm_name = "wkup_clkdm" },
	{ NULL },
};

static struct clkdm_dep usbhost_am35x_wkdeps[] = {
	{ .clkdm_name = "core_l3_clkdm" },
	{ .clkdm_name = "core_l4_clkdm" },
	{ .clkdm_name = "mpu_clkdm" },
	{ .clkdm_name = "wkup_clkdm" },
	{ NULL },
};

/* 3430 PM_WKDEP_MPU: CORE, IVA2, DSS, PER */
static struct clkdm_dep mpu_3xxx_wkdeps[] = {
	{ .clkdm_name = "core_l3_clkdm" },
	{ .clkdm_name = "core_l4_clkdm" },
	{ .clkdm_name = "iva2_clkdm" },
	{ .clkdm_name = "dss_clkdm" },
	{ .clkdm_name = "per_clkdm" },
	{ NULL },
};

static struct clkdm_dep mpu_am35x_wkdeps[] = {
	{ .clkdm_name = "core_l3_clkdm" },
	{ .clkdm_name = "core_l4_clkdm" },
	{ .clkdm_name = "dss_clkdm" },
	{ .clkdm_name = "per_clkdm" },
	{ NULL },
};

/* 3430 PM_WKDEP_IVA2: CORE, MPU, WKUP, DSS, PER */
static struct clkdm_dep iva2_wkdeps[] = {
	{ .clkdm_name = "core_l3_clkdm" },
	{ .clkdm_name = "core_l4_clkdm" },
	{ .clkdm_name = "mpu_clkdm" },
	{ .clkdm_name = "wkup_clkdm" },
	{ .clkdm_name = "dss_clkdm" },
	{ .clkdm_name = "per_clkdm" },
	{ NULL },
};

/* 3430 PM_WKDEP_CAM: IVA2, MPU, WKUP */
static struct clkdm_dep cam_wkdeps[] = {
	{ .clkdm_name = "iva2_clkdm" },
	{ .clkdm_name = "mpu_clkdm" },
	{ .clkdm_name = "wkup_clkdm" },
	{ NULL },
};

/* 3430 PM_WKDEP_DSS: IVA2, MPU, WKUP */
static struct clkdm_dep dss_wkdeps[] = {
	{ .clkdm_name = "iva2_clkdm" },
	{ .clkdm_name = "mpu_clkdm" },
	{ .clkdm_name = "wkup_clkdm" },
	{ NULL },
};

static struct clkdm_dep dss_am35x_wkdeps[] = {
	{ .clkdm_name = "mpu_clkdm" },
	{ .clkdm_name = "wkup_clkdm" },
	{ NULL },
};

/* 3430: PM_WKDEP_NEON: MPU */
static struct clkdm_dep neon_wkdeps[] = {
	{ .clkdm_name = "mpu_clkdm" },
	{ NULL },
};

/* Sleep dependency source arrays for OMAP3-specific clkdms */

/* 3430: CM_SLEEPDEP_DSS: MPU, IVA */
static struct clkdm_dep dss_sleepdeps[] = {
	{ .clkdm_name = "mpu_clkdm" },
	{ .clkdm_name = "iva2_clkdm" },
	{ NULL },
};

static struct clkdm_dep dss_am35x_sleepdeps[] = {
	{ .clkdm_name = "mpu_clkdm" },
	{ NULL },
};

/* 3430: CM_SLEEPDEP_PER: MPU, IVA */
static struct clkdm_dep per_sleepdeps[] = {
	{ .clkdm_name = "mpu_clkdm" },
	{ .clkdm_name = "iva2_clkdm" },
	{ NULL },
};

static struct clkdm_dep per_am35x_sleepdeps[] = {
	{ .clkdm_name = "mpu_clkdm" },
	{ NULL },
};

/* 3430ES2: CM_SLEEPDEP_USBHOST: MPU, IVA */
static struct clkdm_dep usbhost_sleepdeps[] = {
	{ .clkdm_name = "mpu_clkdm" },
	{ .clkdm_name = "iva2_clkdm" },
	{ NULL },
};

static struct clkdm_dep usbhost_am35x_sleepdeps[] = {
	{ .clkdm_name = "mpu_clkdm" },
	{ NULL },
};

/* 3430: CM_SLEEPDEP_CAM: MPU */
static struct clkdm_dep cam_sleepdeps[] = {
	{ .clkdm_name = "mpu_clkdm" },
	{ NULL },
};

/*
 * 3430ES1: CM_SLEEPDEP_GFX: MPU
 * 3430ES2: CM_SLEEPDEP_SGX: MPU
 * These can share data since they will never be present simultaneously
 * on the same device.
 */
static struct clkdm_dep gfx_sgx_sleepdeps[] = {
	{ .clkdm_name = "mpu_clkdm" },
	{ NULL },
};

/*
 * OMAP3 clockdomains
 */

static struct clockdomain mpu_3xxx_clkdm = {
	.name		= "mpu_clkdm",
	.pwrdm		= { .name = "mpu_pwrdm" },
	.flags		= CLKDM_CAN_HWSUP | CLKDM_CAN_FORCE_WAKEUP,
	.dep_bit	= OMAP3430_EN_MPU_SHIFT,
	.wkdep_srcs	= mpu_3xxx_wkdeps,
	.clktrctrl_mask = OMAP3430_CLKTRCTRL_MPU_MASK,
};

static struct clockdomain mpu_am35x_clkdm = {
	.name		= "mpu_clkdm",
	.pwrdm		= { .name = "mpu_pwrdm" },
	.flags		= CLKDM_CAN_HWSUP | CLKDM_CAN_FORCE_WAKEUP,
	.dep_bit	= OMAP3430_EN_MPU_SHIFT,
	.wkdep_srcs	= mpu_am35x_wkdeps,
	.clktrctrl_mask = OMAP3430_CLKTRCTRL_MPU_MASK,
};

static struct clockdomain neon_clkdm = {
	.name		= "neon_clkdm",
	.pwrdm		= { .name = "neon_pwrdm" },
	.flags		= CLKDM_CAN_HWSUP_SWSUP,
	.wkdep_srcs	= neon_wkdeps,
	.clktrctrl_mask = OMAP3430_CLKTRCTRL_NEON_MASK,
};

static struct clockdomain iva2_clkdm = {
	.name		= "iva2_clkdm",
	.pwrdm		= { .name = "iva2_pwrdm" },
	.flags		= CLKDM_CAN_HWSUP_SWSUP,
	.dep_bit	= OMAP3430_PM_WKDEP_MPU_EN_IVA2_SHIFT,
	.wkdep_srcs	= iva2_wkdeps,
	.clktrctrl_mask = OMAP3430_CLKTRCTRL_IVA2_MASK,
};

static struct clockdomain gfx_3430es1_clkdm = {
	.name		= "gfx_clkdm",
	.pwrdm		= { .name = "gfx_pwrdm" },
	.flags		= CLKDM_CAN_HWSUP_SWSUP,
	.wkdep_srcs	= gfx_sgx_3xxx_wkdeps,
	.sleepdep_srcs	= gfx_sgx_sleepdeps,
	.clktrctrl_mask = OMAP3430ES1_CLKTRCTRL_GFX_MASK,
};

static struct clockdomain sgx_clkdm = {
	.name		= "sgx_clkdm",
	.pwrdm		= { .name = "sgx_pwrdm" },
	.flags		= CLKDM_CAN_HWSUP_SWSUP,
	.wkdep_srcs	= gfx_sgx_3xxx_wkdeps,
	.sleepdep_srcs	= gfx_sgx_sleepdeps,
	.clktrctrl_mask = OMAP3430ES2_CLKTRCTRL_SGX_MASK,
};

static struct clockdomain sgx_am35x_clkdm = {
	.name		= "sgx_clkdm",
	.pwrdm		= { .name = "sgx_pwrdm" },
	.flags		= CLKDM_CAN_HWSUP_SWSUP,
	.wkdep_srcs	= gfx_sgx_am35x_wkdeps,
	.sleepdep_srcs	= gfx_sgx_sleepdeps,
	.clktrctrl_mask = OMAP3430ES2_CLKTRCTRL_SGX_MASK,
};

/*
 * The die-to-die clockdomain was documented in the 34xx ES1 TRM, but
 * then that information was removed from the 34xx ES2+ TRM.  It is
 * unclear whether the core is still there, but the clockdomain logic
 * is there, and must be programmed to an appropriate state if the
 * CORE clockdomain is to become inactive.
 */
static struct clockdomain d2d_clkdm = {
	.name		= "d2d_clkdm",
	.pwrdm		= { .name = "core_pwrdm" },
	.flags		= CLKDM_CAN_HWSUP_SWSUP,
	.clktrctrl_mask = OMAP3430ES1_CLKTRCTRL_D2D_MASK,
};

/*
 * XXX add usecounting for clkdm dependencies, otherwise the presence
 * of a single dep bit for core_l3_3xxx_clkdm and core_l4_3xxx_clkdm
 * could cause trouble
 */
static struct clockdomain core_l3_3xxx_clkdm = {
	.name		= "core_l3_clkdm",
	.pwrdm		= { .name = "core_pwrdm" },
	.flags		= CLKDM_CAN_HWSUP,
	.dep_bit	= OMAP3430_EN_CORE_SHIFT,
	.clktrctrl_mask = OMAP3430_CLKTRCTRL_L3_MASK,
};

/*
 * XXX add usecounting for clkdm dependencies, otherwise the presence
 * of a single dep bit for core_l3_3xxx_clkdm and core_l4_3xxx_clkdm
 * could cause trouble
 */
static struct clockdomain core_l4_3xxx_clkdm = {
	.name		= "core_l4_clkdm",
	.pwrdm		= { .name = "core_pwrdm" },
	.flags		= CLKDM_CAN_HWSUP,
	.dep_bit	= OMAP3430_EN_CORE_SHIFT,
	.clktrctrl_mask = OMAP3430_CLKTRCTRL_L4_MASK,
};

/* Another case of bit name collisions between several registers: EN_DSS */
static struct clockdomain dss_3xxx_clkdm = {
	.name		= "dss_clkdm",
	.pwrdm		= { .name = "dss_pwrdm" },
	.flags		= CLKDM_CAN_HWSUP_SWSUP,
	.dep_bit	= OMAP3430_PM_WKDEP_MPU_EN_DSS_SHIFT,
	.wkdep_srcs	= dss_wkdeps,
	.sleepdep_srcs	= dss_sleepdeps,
	.clktrctrl_mask = OMAP3430_CLKTRCTRL_DSS_MASK,
};

static struct clockdomain dss_am35x_clkdm = {
	.name		= "dss_clkdm",
	.pwrdm		= { .name = "dss_pwrdm" },
	.flags		= CLKDM_CAN_HWSUP_SWSUP,
	.dep_bit	= OMAP3430_PM_WKDEP_MPU_EN_DSS_SHIFT,
	.wkdep_srcs	= dss_am35x_wkdeps,
	.sleepdep_srcs	= dss_am35x_sleepdeps,
	.clktrctrl_mask = OMAP3430_CLKTRCTRL_DSS_MASK,
};

static struct clockdomain cam_clkdm = {
	.name		= "cam_clkdm",
	.pwrdm		= { .name = "cam_pwrdm" },
	.flags		= CLKDM_CAN_HWSUP_SWSUP,
	.wkdep_srcs	= cam_wkdeps,
	.sleepdep_srcs	= cam_sleepdeps,
	.clktrctrl_mask = OMAP3430_CLKTRCTRL_CAM_MASK,
};

static struct clockdomain usbhost_clkdm = {
	.name		= "usbhost_clkdm",
	.pwrdm		= { .name = "usbhost_pwrdm" },
	.flags		= CLKDM_CAN_HWSUP_SWSUP,
	.wkdep_srcs	= usbhost_wkdeps,
	.sleepdep_srcs	= usbhost_sleepdeps,
	.clktrctrl_mask = OMAP3430ES2_CLKTRCTRL_USBHOST_MASK,
};

static struct clockdomain usbhost_am35x_clkdm = {
	.name		= "usbhost_clkdm",
	.pwrdm		= { .name = "core_pwrdm" },
	.flags		= CLKDM_CAN_HWSUP_SWSUP,
	.wkdep_srcs	= usbhost_am35x_wkdeps,
	.sleepdep_srcs	= usbhost_am35x_sleepdeps,
	.clktrctrl_mask = OMAP3430ES2_CLKTRCTRL_USBHOST_MASK,
};

static struct clockdomain per_clkdm = {
	.name		= "per_clkdm",
	.pwrdm		= { .name = "per_pwrdm" },
	.flags		= CLKDM_CAN_HWSUP_SWSUP,
	.dep_bit	= OMAP3430_EN_PER_SHIFT,
	.wkdep_srcs	= per_wkdeps,
	.sleepdep_srcs	= per_sleepdeps,
	.clktrctrl_mask = OMAP3430_CLKTRCTRL_PER_MASK,
};

static struct clockdomain per_am35x_clkdm = {
	.name		= "per_clkdm",
	.pwrdm		= { .name = "per_pwrdm" },
	.flags		= CLKDM_CAN_HWSUP_SWSUP,
	.dep_bit	= OMAP3430_EN_PER_SHIFT,
	.wkdep_srcs	= per_am35x_wkdeps,
	.sleepdep_srcs	= per_am35x_sleepdeps,
	.clktrctrl_mask = OMAP3430_CLKTRCTRL_PER_MASK,
};

/*
 * Disable hw supervised mode for emu_clkdm, because emu_pwrdm is
 * switched of even if sdti is in use
 */
static struct clockdomain emu_clkdm = {
	.name		= "emu_clkdm",
	.pwrdm		= { .name = "emu_pwrdm" },
	.flags		= /* CLKDM_CAN_ENABLE_AUTO |  */CLKDM_CAN_SWSUP,
	.clktrctrl_mask = OMAP3430_CLKTRCTRL_EMU_MASK,
};

static struct clockdomain dpll1_clkdm = {
	.name		= "dpll1_clkdm",
	.pwrdm		= { .name = "dpll1_pwrdm" },
};

static struct clockdomain dpll2_clkdm = {
	.name		= "dpll2_clkdm",
	.pwrdm		= { .name = "dpll2_pwrdm" },
};

static struct clockdomain dpll3_clkdm = {
	.name		= "dpll3_clkdm",
	.pwrdm		= { .name = "dpll3_pwrdm" },
};

static struct clockdomain dpll4_clkdm = {
	.name		= "dpll4_clkdm",
	.pwrdm		= { .name = "dpll4_pwrdm" },
};

static struct clockdomain dpll5_clkdm = {
	.name		= "dpll5_clkdm",
	.pwrdm		= { .name = "dpll5_pwrdm" },
};

/*
 * Clockdomain hwsup dependencies
 */

static struct clkdm_autodep clkdm_autodeps[] = {
	{
		.clkdm = { .name = "mpu_clkdm" },
	},
	{
		.clkdm = { .name = "iva2_clkdm" },
	},
	{
		.clkdm = { .name = NULL },
	}
};

static struct clkdm_autodep clkdm_am35x_autodeps[] = {
	{
		.clkdm = { .name = "mpu_clkdm" },
	},
	{
		.clkdm = { .name = NULL },
	}
};

/*
 *
 */

static struct clockdomain *clockdomains_common[] __initdata = {
	&wkup_common_clkdm,
<<<<<<< HEAD
	&cm_common_clkdm,
	&prm_common_clkdm,
=======
	&mpu_3xxx_clkdm,
>>>>>>> 1a33a4eb
	&neon_clkdm,
	&core_l3_3xxx_clkdm,
	&core_l4_3xxx_clkdm,
	&emu_clkdm,
	&dpll1_clkdm,
	&dpll3_clkdm,
	&dpll4_clkdm,
	NULL
};

static struct clockdomain *clockdomains_omap3430[] __initdata = {
	&mpu_3xxx_clkdm,
	&iva2_clkdm,
	&d2d_clkdm,
	&dss_3xxx_clkdm,
	&cam_clkdm,
	&per_clkdm,
	&dpll2_clkdm,
	NULL
};

static struct clockdomain *clockdomains_omap3430es1[] __initdata = {
	&gfx_3430es1_clkdm,
	NULL,
};

static struct clockdomain *clockdomains_omap3430es2plus[] __initdata = {
	&sgx_clkdm,
	&dpll5_clkdm,
	&usbhost_clkdm,
	NULL,
};

static struct clockdomain *clockdomains_am35x[] __initdata = {
	&mpu_am35x_clkdm,
	&sgx_am35x_clkdm,
	&dss_am35x_clkdm,
	&per_am35x_clkdm,
	&usbhost_am35x_clkdm,
	&dpll5_clkdm,
	NULL
};

void __init omap3xxx_clockdomains_init(void)
{
	struct clockdomain **sc;
	unsigned int rev;

	if (!cpu_is_omap34xx())
		return;

	clkdm_register_platform_funcs(&omap3_clkdm_operations);
	clkdm_register_clkdms(clockdomains_common);

	rev = omap_rev();

	if (rev == AM35XX_REV_ES1_0 || rev == AM35XX_REV_ES1_1) {
		clkdm_register_clkdms(clockdomains_am35x);
		clkdm_register_autodeps(clkdm_am35x_autodeps);
	} else {
		clkdm_register_clkdms(clockdomains_omap3430);

		sc = (rev == OMAP3430_REV_ES1_0) ?
			clockdomains_omap3430es1 : clockdomains_omap3430es2plus;

		clkdm_register_clkdms(sc);
		clkdm_register_autodeps(clkdm_autodeps);
	}

	clkdm_complete_init();
}<|MERGE_RESOLUTION|>--- conflicted
+++ resolved
@@ -454,12 +454,6 @@
 
 static struct clockdomain *clockdomains_common[] __initdata = {
 	&wkup_common_clkdm,
-<<<<<<< HEAD
-	&cm_common_clkdm,
-	&prm_common_clkdm,
-=======
-	&mpu_3xxx_clkdm,
->>>>>>> 1a33a4eb
 	&neon_clkdm,
 	&core_l3_3xxx_clkdm,
 	&core_l4_3xxx_clkdm,
