--- conflicted
+++ resolved
@@ -26,10 +26,6 @@
 	else
 		hignbank_set_pwr_soft_reset();
 
-<<<<<<< HEAD
-	scu_power_mode(scu_base_addr, SCU_PM_POWEROFF);
-=======
->>>>>>> 5faf7cbb
 	while (1)
 		cpu_do_idle();
 }
