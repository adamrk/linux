--- conflicted
+++ resolved
@@ -107,25 +107,6 @@
 	.splice_write	= iter_file_splice_write,
 };
 
-<<<<<<< HEAD
-#ifdef CONFIG_FS_DAX
-const struct file_operations ext2_dax_file_operations = {
-	.llseek		= generic_file_llseek,
-	.read_iter	= generic_file_read_iter,
-	.write_iter	= generic_file_write_iter,
-	.unlocked_ioctl = ext2_ioctl,
-#ifdef CONFIG_COMPAT
-	.compat_ioctl	= ext2_compat_ioctl,
-#endif
-	.mmap		= ext2_file_mmap,
-	.open		= dquot_file_open,
-	.release	= ext2_release_file,
-	.fsync		= ext2_fsync,
-};
-#endif
-
-=======
->>>>>>> e693d73c
 const struct inode_operations ext2_file_inode_operations = {
 #ifdef CONFIG_EXT2_FS_XATTR
 	.setxattr	= generic_setxattr,
