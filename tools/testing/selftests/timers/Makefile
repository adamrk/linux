BUILD_FLAGS = -DKTEST
CFLAGS += -O3 -Wl,-no-as-needed -Wall $(BUILD_FLAGS)
LDFLAGS += -lrt -lpthread -lm

# these are all "safe" tests that don't modify
# system time or require escalated privileges
TEST_GEN_PROGS = posix_timers nanosleep nsleep-lat set-timer-lat mqueue-lat \
	     inconsistency-check raw_skew threadtest rtctest

TEST_GEN_PROGS_EXTENDED = alarmtimer-suspend valid-adjtimex adjtick change_skew \
<<<<<<< HEAD
		      skew_consistency clocksource-switch freq-step leap-a-day \
		      leapcrash set-tai set-2038 set-tz
=======
		      skew_consistency clocksource-switch leap-a-day \
		      leapcrash set-tai set-2038 set-tz rtctest_setdate
>>>>>>> 40bf6a35


include ../lib.mk

# these tests require escalated privileges
# and may modify the system time or trigger
# other behavior like suspend
run_destructive_tests: run_tests
	./alarmtimer-suspend
	./valid-adjtimex
	./adjtick
	./change_skew
	./skew_consistency
	./clocksource-switch
	./freq-step
	./leap-a-day -s -i 10
	./leapcrash
	./set-tz
	./set-tai
	./set-2038
<|MERGE_RESOLUTION|>--- conflicted
+++ resolved
@@ -8,13 +8,8 @@
 	     inconsistency-check raw_skew threadtest rtctest
 
 TEST_GEN_PROGS_EXTENDED = alarmtimer-suspend valid-adjtimex adjtick change_skew \
-<<<<<<< HEAD
 		      skew_consistency clocksource-switch freq-step leap-a-day \
-		      leapcrash set-tai set-2038 set-tz
-=======
-		      skew_consistency clocksource-switch leap-a-day \
 		      leapcrash set-tai set-2038 set-tz rtctest_setdate
->>>>>>> 40bf6a35
 
 
 include ../lib.mk
